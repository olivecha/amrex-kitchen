<<<<<<< HEAD
from .header_reader import PlotfileCooker
=======
from .plotfile_cooker import PlotfileCooker
>>>>>>> c38f94c1
from . import mandoline
from . import colander
from . import spoon<|MERGE_RESOLUTION|>--- conflicted
+++ resolved
@@ -1,8 +1,4 @@
-<<<<<<< HEAD
-from .header_reader import PlotfileCooker
-=======
 from .plotfile_cooker import PlotfileCooker
->>>>>>> c38f94c1
 from . import mandoline
 from . import colander
 from . import spoon
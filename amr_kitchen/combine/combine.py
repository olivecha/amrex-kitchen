import os
import time
import multiprocessing
import numpy as np
from amr_kitchen import PlotfileCooker
from amr_kitchen.utils import (shape_from_header,
                               indices_from_header,
                               header_from_indices,)

def parallel_combine_by_binfile(args):
    """
    Read two binary file and write the contents
    to a third one
    """
    # New offsets
    offsets = []
    # Open the three files
    with open(args['bfile_r1'], 'rb') as bf1:
        with open(args['bfile_r2'], 'rb') as bf2:
            with open(args['bfile_w'], 'wb') as bfw:
                while True:
                    try:
                        # Get the read shape and indices
                        h1 = bf1.readline()
                        h1 = h1.decode('ascii')
                        shape1 = shape_from_header(h1)
                        idx1 = indices_from_header(h1)
                        # For both plotfiles
                        h2 = bf2.readline()
                        h2 = h2.decode('ascii')
                        shape2 = shape_from_header(h2)
                        idx2 = indices_from_header(h2)
                    except:
                        break
                    # Define the write binary header
                    hw = header_from_indices(idx1[0],
                           idx1[1],
                           len(args['vidxs1']) + len(args['vidxs2']))
                    # save the current offset
                    offsets.append(bfw.tell())
                    # Write the header and data
                    bfw.write(hw)
                    data1 = np.fromfile(bf1, 'float64', np.prod(shape1))
                    data1 = data1.reshape(shape1, order='F')[..., args['vidxs1']]
                    data2 = np.fromfile(bf2, 'float64', np.prod(shape2))
                    data2 = data2.reshape(shape2, order='F')[..., args['vidxs2']]
                    dataw = np.concatenate([data1.flatten(order='F'),
                                            data2.flatten(order='F')])
                    bfw.write(dataw.tobytes())
    return offsets

def parallel_combine_by_binfile_offsets(args):
    """
    Read two binary file and write the contents
    to a third one
    """
    # New offsets
    offsets = []
    # Open the three files
    with open(args['bfile_r1'], 'rb') as bf1:
        with open(args['bfile_r2'], 'rb') as bf2:
            with open(args['bfile_w'], 'wb') as bfw:
                for off1, off2 in zip(args["offst_r1"],
                                      args["offst_r2"]):
                    # Go to the box in the file
                    bf1.seek(off1)
                    bf2.seek(off2)
                    # Get the read shape and indices
                    h1 = bf1.readline()
                    h1 = h1.decode('ascii')
                    shape1 = shape_from_header(h1)
                    idx1 = indices_from_header(h1)
                    # For both plotfiles
                    h2 = bf2.readline()
                    h2 = h2.decode('ascii')
                    shape2 = shape_from_header(h2)
                    idx2 = indices_from_header(h2)
                    # Define the write binary header
                    hw = header_from_indices(idx1[0],
                           idx1[1],
                           len(args['vidxs1']) + len(args['vidxs2']))
                    # save the current offset
                    offsets.append(bfw.tell())
                    # Write the header and data
                    bfw.write(hw)
                    data1 = np.fromfile(bf1, 'float64', np.prod(shape1))
                    data1 = data1.reshape(shape1, order='F')[..., args['vidxs1']]
                    data2 = np.fromfile(bf2, 'float64', np.prod(shape2))
                    data2 = data2.reshape(shape2, order='F')[..., args['vidxs2']]
                    dataw = np.concatenate([data1.flatten(order='F'),
                                            data2.flatten(order='F')])
                    bfw.write(dataw.tobytes())
    return offsets

def parallel_combine_by_boxes_offsets(args):
    """
    Read two binary file and write the contents
    to a third one
    """
    # New offsets
    offsets = []
    # Open two files
    with open(args['bfile_r1'], 'rb') as bf1:
        with open(args['bfile_w'], 'wb') as bfw:
            for bf_path2, offset2 in zip(args['bfile_r2'],
                                        args['offst_r2']):
                # Go to the box in the files
                h1 = bf1.readline()
                h1 = h1.decode('ascii')
                shape1 = shape_from_header(h1)
                data1 = np.fromfile(bf1, 'float64', np.prod(shape1))
                data1 = data1.reshape(shape1, order='F')[..., args['vidxs1']]
                idx1 = indices_from_header(h1)
                # Define the write binary header
                hw = header_from_indices(idx1[0],
                       idx1[1],
                       len(args['vidxs1']) + len(args['vidxs2']))
                # save the current offset
                offsets.append(bfw.tell())
                # Write the header
                bfw.write(hw)
                # Get the data in the second file
                print(bf_path2)
                with open(bf_path2, 'rb') as bf2:
                    bf2.seek(offset2)
                    h2 = bf2.readline()
                    h2 = h2.decode('ascii')
                    shape2 = shape_from_header(h2)
                    idx2 = indices_from_header(h2)
                    data2 = np.fromfile(bf2, 'float64', np.prod(shape2))
                data2 = data2.reshape(shape2, order='F')[..., args['vidxs2']]
                # Write the header and data
                dataw = np.concatenate([data1.flatten(order='F'),
                                        data2.flatten(order='F')])
                bfw.write(dataw.tobytes())
    return offsets


def rewrite_level_header(pck1: PlotfileCooker,
                         pck2: PlotfileCooker,
                         pltout: str,
                         lv: int,
                         nfields: int,
                         mapped_offsets: np.ndarray[int],
                         field_indices1: list[int],
                         field_indices2: list[int]) -> None:
    # New level header path
    cell_header_w = os.path.join(os.getcwd(),
                                 pltout, 
                                 pck1.cell_paths[lv],
                                 "Cell_H")
    # Header we read
    cell_header_r1 = os.path.join(os.getcwd(),
                                  pck1.pfile,
                                  pck1.cell_paths[lv], 
                                  'Cell_H')
    # Header we read
    cell_header_r2 = os.path.join(os.getcwd(),
                                  pck2.pfile,
                                  pck2.cell_paths[lv], 
                                  'Cell_H')
    with open(cell_header_w, 'w') as ch_w:
        with open(cell_header_r1, 'r') as ch_r1:
            with open(cell_header_r2, 'r') as ch_r2:
                # First two lines
                for i in range(2):
                    l = ch_r1.readline()
                    ch_r2.readline()
                    ch_w.write(l)
                # Number of fields
                ch_r1.readline()
                ch_r2.readline()
                ch_w.write(f"{nfields}\n")
                # Mesh stays the same
                while True:
                    l = ch_r1.readline()
                    ch_r2.readline()
                    if "FabOnDisk:" in l:
                        new_l = l.split()[:-1]
                        new_l.append(str(mapped_offsets[0]))
                        ch_w.write(' '.join(new_l) + "\n")
                        break
                    else:
                        ch_w.write(l)
                # Write the cell indexes
                for fst in mapped_offsets[1:]:
                    l = ch_r1.readline()
                    ch_r2.readline()
                    new_l = l.split()[:-1]
                    new_l.append(str(fst))
                    ch_w.write(' '.join(new_l) + "\n")
                # Blank line
                ch_w.write(ch_r1.readline())
                line = ch_r1.readline()
                ch_r2.readline()
                ch_r2.readline()
                ncells, _ = line.split(',')
                ch_w.write(f"{ncells},{nfields}\n")
                # Min vals
                for li in range(int(ncells)):
                    line1 = ch_r1.readline().split(',')[:-1]
                    line2 = ch_r2.readline().split(',')[:-1]
                    min_vals1 = np.array(line1)[field_indices1]
                    min_vals2 = np.array(line2)[field_indices2]
                    min_vals = np.concatenate([min_vals1, min_vals2])
                    ch_w.write(','.join(min_vals) + ',\n')
                # Blank line
                ch_w.write(ch_r1.readline())
                ncells, _ = ch_r1.readline().split(',')
                ch_r2.readline()
                ch_r2.readline()
                ch_w.write(f"{ncells},{nfields}\n")
                # Max vals
                for li in range(int(ncells)):
                    line1 = ch_r1.readline().split(',')[:-1]
                    line2 = ch_r2.readline().split(',')[:-1]
                    max_vals1 = np.array(line1)[field_indices1]
                    max_vals2 = np.array(line2)[field_indices2]
                    max_vals = np.concatenate([max_vals1, max_vals2])
                    ch_w.write(','.join(max_vals) + ',\n')

def validate_combine_input(*args, **kwargs) -> dict:
    """
    Function to validate arbitrary input to the
    combine function. This return the default values
    if no problems are found within the input
    """
    # Store output in a dict
    output = {}
    # Validate plotfile dimensions
    if (args[0].ndims < 3 or
        args[1].ndims < 3):
        # TODO: make work for 2 dimensions
        raise NotImplementedError(
              ("The combine tool only supports 3D plotfiles"
               " for the moment"))
    # Validate plotfile compatibility
    # Do the plotfiles have the same AMR box structure
    if args[0] != args[1]:
        raise ValueError(("The two plotfiles do not have the"
                          " same AMR structure and cannot be"
                          " combined"))
    # Do the plotfile have the same number of levels
    # TODO: this probably fails if plotfile1 != plotfile2 and 
    # could perhaps be removed
    if args[0].limit_level != args[1].limit_level:
        raise ValueError(("The two plotfiles do not have the"
                          " same number of AMR levels and"
                          " cannot be combined"))
    # Fastest and least constrained combination
    # (Keep box order in every binary file)
    # This only works if the box offsets are in the same order
    output["mode"] = "byfile"
    bf_vec = np.vectorize(lambda s:os.path.split(s)[-1])
    for lv in range(args[0].limit_level + 1):
        bfiles_1 = bf_vec(args[0].cells[lv]['files'])
        bfiles_2 = bf_vec(args[1].cells[lv]['files'])
        # Are the boxes of each plotfile in the same binary file
        # (This is not always the case even if plotfile1 == plotfile2)
        if not np.array_equal(bfiles_1,
                              bfiles_2):
            # We need to combine box by box
            output["mode"] = "bybox"
            break # Cannot get worse
        else:
            for bf in bfiles_1:
                offsets_1 = np.array(args[0].cells[lv]['offsets'])[bf == bfiles_1]
                offsets_2 = np.array(args[1].cells[lv]['offsets'])[bf == bfiles_2]
                if not np.array_equal(np.argsort(offsets_1),
                                      np.argsort(offsets_2)):
                    # We need to keep track of the offsets for a given
                    # binary file
                    output["mode"] == "byoffset"
    # Validate the kepts fields do not have any duplicates
    if kwargs["vars1"] is None:
        vars1 = list(args[0].fields.keys())
    else:
        vars1 = []
        for var in kwargs["vars1"]:
            if var in args[0].fields:
                vars1.append(var)
            else:
                print((f"{var} is not a field in {args[0].pfile}"
                        " (skipping)"))
        if len(vars1) == 0:
            raise ValueError((f"No fields to combine from {args[0].pfile}"
                               " from the parsed input"))
    if kwargs["vars2"] is None:
        vars2 = list(args[1].fields.keys())
    else:
        vars2 = []
        for var in kwargs["vars2"]:
            if var in args[1].fields:
                vars2.append(var)
            else:
                print((f"{var} is not a field in {args[1].pfile}"
                        " (skipping)"))
    # Remove duplicates
    vars2 = [var for var in vars2 if var not in vars1]
    if len(vars2) == 0:
        raise ValueError((f"No fields to combine from {args[1].pfile}"
                           " from the parsed input, or that are not in"
                           " in the combined variables from {args[0].pfile}"))
    output["vars1"] = vars1
    output["vars2"] = vars2
    output["cbvars"] = vars1 + vars2
    # Validate the output dir and generate a default value
    if kwargs["pltout"] is None:
        if kwargs["inplace"]:
            # TODO: support inplace combination but warn
            # that it would be dangerous unless a temporary
            # file is used
            raise NotImplementedError(
                  ("The inplace combination of plotfile is"
                   " not supported yet"))
        # Not inplace so default output dir
        else:
            # Concatenate the plotfile directories
            pdir1 = os.path.split(args[0].pfile)[-1]
            pdir2 = os.path.split(args[1].pfile)[-1]
            output["pltout"] = pdir1+pdir2
    else:
        output["pltout"] = kwargs["pltout"]
    return output

def combine(pck1, pck2, pltout=None,
            vars1=None, vars2=None, inplace=False):
    """
    Function to combine fields between plotfiles
    pck1 : PlotfileCooker instance of the first plotfile
    pck2 : PlotfileCooker instance of the second plotfile
    pckout : Output plotfile dir
    vars1 : Variables to keep in plotfile 1
    vars2 : Variables to keep in plotfile 2
    """
    clean_args = validate_combine_input(pck1, pck2, pltout=pltout,
                                        vars1=vars1, vars2=vars2, inplace=inplace)
    # Read the parsed input args
    pltout = clean_args["pltout"]
    vars1, vars2 = clean_args["vars1"], clean_args["vars2"]
    vidxs1 = [pck1.fields[v] for v in vars1]
    vidxs2 = [pck2.fields[v] for v in vars2]
    cbvars = clean_args["cbvars"]
    cbmode = clean_args["mode"]
    # Number of fields in the output
    nfields = len(cbvars)
    # make the output dir
    pck1.make_dir_tree(pltout)
    # Write the new global header
    pck1.write_global_header_new_fields(pltout, cbvars)
    pool = multiprocessing.Pool()
    # Combine the plotfile using the required mode
    print(f'Combining files with mode {cbmode}')
    for lv in range(pck1.limit_level + 1):
        print(f'Level {lv}...')
        lvstart = time.time()
        # Boxes are in the same files in the same order
        if cbmode == "byfile":
            new_offsets = pool.map(parallel_combine_by_binfile,
                                   pck1.by_matched_offsets_output(pck2, lv, pltout,
                                                                  vidxs1=vidxs1,
                                                                  vidxs2=vidxs2))
        # Boxes are in the same files by with different orders
        elif cbmode == "byoffset":
            new_offsets = pool.map(parallel_combine_by_binfile_offsets,
                                   pck1.by_matched_offsets_output(pck2, lv, pltout, 
                                                                  vidxs1=vidxs1,
                                                                  vidxs2=vidxs2))
        # Boxes are in different files (first plotfile structure is kept)
        elif cbmode == "bybox":
<<<<<<< HEAD
            new_offsets = pool.map(parallel_combine_by_binfile_offsets,
                                   pck1.by_matched_boxes_output(pck2, lv, pltout,
=======
            new_offsets = pool.map(parallel_combine_by_boxes_offsets,
                                   pck.by_matched_boxes_output(pck2, lv, pltout,
>>>>>>> 77d123c3
                                                               vidxs1=vidxs1,
                                                               vidxs2=vidxs2))
        # Reorder the offsets to match the box order
        mapped_offsets = np.empty(len(pck1.boxes[lv]), dtype=int)
        for file_idxs, offsets in zip(pck1.map_bfile_offsets(lv), new_offsets):
            mapped_offsets[file_idxs] = offsets
        # Write the new level header
        rewrite_level_header(pck1, pck2, pltout, lv, nfields, 
                             mapped_offsets, vidxs1, vidxs2)

        print(f"Combined Level {lv} ({time.time() - lvstart:.2f} s)")
<|MERGE_RESOLUTION|>--- conflicted
+++ resolved
@@ -368,13 +368,8 @@
                                                                   vidxs2=vidxs2))
         # Boxes are in different files (first plotfile structure is kept)
         elif cbmode == "bybox":
-<<<<<<< HEAD
             new_offsets = pool.map(parallel_combine_by_binfile_offsets,
                                    pck1.by_matched_boxes_output(pck2, lv, pltout,
-=======
-            new_offsets = pool.map(parallel_combine_by_boxes_offsets,
-                                   pck.by_matched_boxes_output(pck2, lv, pltout,
->>>>>>> 77d123c3
                                                                vidxs1=vidxs1,
                                                                vidxs2=vidxs2))
         # Reorder the offsets to match the box order

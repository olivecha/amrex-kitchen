import os
import shutil
import traceback
import multiprocessing
import numpy as np
from tqdm import tqdm
from amr_kitchen.utils import TastesBadError, shape_from_header

def mp_read_box_single_field(args):
    with open(args[0], 'rb') as bf:
        bf.seek(args[1])
        shape = shape_from_header(bf.readline().decode('ascii'))
        bf.seek(np.prod(shape[:-1]) * args[2] * 8, 1)
        data = np.fromfile(bf, 'float64', np.prod(shape[:-1]))
    return data.reshape(shape[:-1], order='F')

def mp_read_box_slice_field(args):
    with open(args[0], 'rb') as bf:
        bf.seek(args[1])
        shape = shape_from_header(bf.readline().decode('ascii'))
        start, stop = args[2].indices(shape[-1])[:2]
        slice_size = stop - start
        bf.seek(np.prod(shape[:-1]) * start * 8, 1)
        data = np.fromfile(bf, 'float64', np.prod(shape[:-1]) * slice_size)
    data = data.reshape(np.append(shape[:-1], slice_size), order='F')
    return data[..., args[2]]

def mp_read_box_index_field(args):
    diff = args[2][-1] - args[2][0] + 1
    with open(args[0], 'rb') as bf:
        bf.seek(args[1])
        shape = shape_from_header(bf.readline().decode('ascii'))
        bf.seek(np.prod(shape[:-1]) * args[2][0] * 8, 1)
        data = np.fromfile(bf, 'float64', np.prod(shape[:-1])*diff)
    data = data.reshape(np.append(shape[:-1], diff), order='F')
    return data[..., np.array(args[2]) - args[2][0]]

def mp_read_bfile_single_field(args):
    file_data = []
    with open(args[0], 'rb') as bf:
        while True:
            try:
                shape = shape_from_header(bf.readline().decode('ascii'))
                bf.seek(np.prod(shape[:-1]) * args[1] * 8, 1)
                data = np.fromfile(bf, 'float64', np.prod(shape[:-1]))
                bf.seek(np.prod(shape[:-1]) * (shape[-1] - args[1] - 1) * 8, 1)
                file_data.append(data.reshape(shape[:-1], order='F'))
            except:
                break
    return file_data

def mp_read_bfile_slice_field(args):
    file_data = []
    with open(args[0], 'rb') as bf:
        while True:
            try:
                shape = shape_from_header(bf.readline().decode('ascii'))
                start, stop = args[1].indices(shape[-1])[:2]
                slice_size = stop - start
                bf.seek(np.prod(shape[:-1]) * start * 8, 1)
                data = np.fromfile(bf, 'float64', np.prod(shape[:-1]) * slice_size)
                bf.seek(np.prod(shape[:-1]) * (shape[-1] - slice_size - start) * 8, 1)
                data = data.reshape(np.append(shape[:-1], slice_size), order='F')
                file_data.append(data[..., args[1]])
            except Exception as e:
                print(type(e), e)
                break
    return file_data

def mp_read_bfile_index_field(args):
    diff = args[1][-1] - args[1][0] + 1
    file_data = []
    with open(args[0], 'rb') as bf:
        while True:
            try:
                shape = shape_from_header(bf.readline().decode('ascii'))
                bf.seek(np.prod(shape[:-1]) * args[1][0] * 8, 1)
                data = np.fromfile(bf, 'float64', np.prod(shape[:-1]) * diff)
                bf.seek(np.prod(shape[:-1]) * (shape[-1] - args[1][-1] - 1) * 8, 1)
                data = data.reshape(np.append(shape[:-1], diff), order='F')
                file_data.append(data[..., np.array(args[1]) - args[1][0]])
            except:
                break
    return file_data

class LevelDataIterator(object):

    def __init__(self, fun, bfiles, field_arg):
        pool = multiprocessing.Pool()
        self.iterator = pool.imap(fun,
                                  zip(bfiles,
                                      [field_arg]*len(bfiles)))
        self._data = self.iterator.__next__().__iter__()


    def __iter__(self):
        return self

    def __next__(self):
        try:
            return self._data.__next__()
        except StopIteration:
            self._data = self.iterator.__next__().__iter__()
            return self._data.__next__()

class LevelDataStream(object):

    def __init__(self, bfiles, offsets, field_arg):
        self.bfiles = np.array(bfiles)
        self.offsets = np.array(offsets)
        self.size = len(bfiles)
        self.farg = field_arg
        if isinstance(self.farg, int):
            self.read_fun = mp_read_box_single_field
            self.file_fun = mp_read_bfile_single_field
        elif isinstance(self.farg, slice):
            self.read_fun = mp_read_box_slice_field
            self.file_fun = mp_read_bfile_slice_field
        elif (isinstance(self.farg, list) or
              isinstance(self.farg, np.ndarray)):
            self.farg = np.array(self.farg)
            assert self.farg.ndim == 1, "Field slice indices must be one dimensional"
            self.read_fun = mp_read_box_index_field
            self.file_fun = mp_read_bfile_index_field

    def __getitem__(self, idx):
        if isinstance(idx, int):
            return self.read_fun((self.bfiles[idx],
                                  self.offsets[idx],
                                  self.farg))
        elif isinstance(idx, slice):
            slice_size = len(range(*idx.indices(self.size)))
            pool = multiprocessing.Pool()
            return pool.map(self.read_fun,
                            zip(self.bfiles[idx],
                                self.offsets[idx],
                                [self.farg]*slice_size))
        elif (isinstance(idx, list) or
              isinstance(idx, np.ndarray)):
            idx = np.array(idx)
            assert idx.ndim == 1, "Box slice indices must be one dimensional"
            pool = multiprocessing.Pool()
            if idx.dtype == int:
                count = len(idx)
            elif idx.dtype == bool:
                count = np.count_nonzero(idx)
            return pool.map(self.read_fun,
                            zip(self.bfiles[idx],
                                self.offsets[idx],
<<<<<<< HEAD
                                [self.farg]*(idx[-1] - idx[0] + 1)))

=======
                                [self.farg]*count))
        
>>>>>>> 3fbdc0dd
    def __iter__(self):
        return LevelDataIterator(self.file_fun,
                                 np.unique(self.bfiles),
                                 self.farg)

class LevelDataSelector(object):

    def __init__(self, fields, boxes, field_arg, limit_level):
        # Convert key to field index
        if isinstance(field_arg, str):
            field_arg = fields[field_arg]
        # Also for tuples of keys
        elif ((isinstance(field_arg, list) or
               isinstance(field_arg, np.ndarray)) and
               isinstance(field_arg[0], str)):
            field_arg = [fields[fname] for fname in field_arg]
        try:
            _ = np.array(list(fields.keys()))[field_arg]
            self.farg = field_arg
        except IndexError:
            raise IndexError((f"The field indexing [{field_arg}] is not"
                              f" compatible with the number of fields"
                              f" in the plotfile ({len(fields)})"))
        self.boxes = boxes
        self.fields = fields
        self.limit_level = limit_level

    def __getitem__(self, key):
        if key > self.limit_level:
            raise ValueError((f"The maximum AMR level of the plotfile"
                              f" is {self.limit_level}"))
        return LevelDataStream(self.boxes[key]['files'],
                               self.boxes[key]['offsets'],
                               self.farg)

class PlotfileCooker(object):

    def __init__(self,
                 plotfile_path: str,
                 limit_level: int = None,
                 header_only: bool = False,
                 validate_mode: bool = False,
                 maxmins: bool = False,
                 ghost: bool = False):
        """
        Parse the header data and save as attributes
        ___
        plotfile_path: path to the plotfile directory
        limit_level: maximum adaptive mesh refinement level
                     considered when reading the headers
        header_only: only read the main plotile header (plotfile/Header)
                     (This is much faster than reading all the box data)
        validate_mode: do not fail when an error is encountered
                       (This can be used to find out problems in a plotfile)
        maxmins: if True the maximum and mimimum values of each field in the
                 boxes are read (a bit slower)
        ghost: if True the ghost cells around each box are computed by creating
               3D arrays where the value is the index of the box for each level
        """
        self.pfile = plotfile_path
        filepath = os.path.join(self.pfile, 'Header')
        with open(filepath) as hfile:
            self.version = hfile.readline()
            # field names
            self.nvars = int(hfile.readline())
            self.fields = {}
            for i in range(self.nvars):
                self.fields[hfile.readline().replace('\n', '')] = i
            # General data
            self.ndims = int(hfile.readline())
            self.time = float(hfile.readline())
            self.max_level = int(hfile.readline())
            self.geo_low = [float(n) for n in hfile.readline().split()]
            self.geo_high = [float(n) for n in hfile.readline().split()]
            self.factors = [int(n) for n in hfile.readline().split()]
            self.grid_sizes = []
            for block in hfile.readline().split()[1::3]:
                grid_size = np.array(block.replace('(', '').replace(")", '').split(','), dtype=int)
                self.grid_sizes.append(grid_size + 1)
            self.step_numbers = [int(n) for n in hfile.readline().split()]
            # Grid resolutions
            resolutions = []
            for i in range(self.max_level + 1):
                resolutions.append([float(n) for n in hfile.readline().split()])
            self.dx = resolutions
            # Coordinate system
            self.sys_coord = hfile.readline()
            # Sanity check
            assert 0 == int(hfile.readline())
            # Define the max level we read
            if limit_level is None:
                self.limit_level = self.max_level
            elif limit_level <= self.max_level:
                self.limit_level=limit_level
            else:
                raise ValueError((f"The limit level must be less or equal than"
                                  f" the maximum AMR level of the plotfile:"
                                  f" {limit_level} > {self.max_level}"))
            # Read the box geometry
            try:
                self.box_centers, self.boxes = self.read_boxes(hfile)
            except Exception as e:
                # If the class is created from a Taster class
                if validate_mode:
                    # Get the actual exception string
                    catched_tback = traceback.format_exc()
                    raise TastesBadError((f"PlotfileCooker encountered a fatal"
                                          f" exception while reading the boxes"
                                           " coordinates in the method self.read_boxes."
                                           " This could be due to missing or badly"
                                           " formated box data. The exception message is:"
                                          f" {catched_tback}"))
                else:
                    raise e
        # Read the cell data
        if not header_only:
            try:
                self.cells = self.read_cell_headers(maxmins, validate_mode)
            except Exception as e:
                if validate_mode:
                    catched_tback = traceback.format_exc()
                    raise TastesBadError((f"PlotfileCooker encountered a fatal"
                                          f" exception while reading the binary"
                                           " paths and global grid indices in the level"
                                           " headers, inside the method self.read_cell_headers."
                                           " This could be due to missing or badly"
                                           " formated box data. The exception message is:\n"
                                          f" \n {catched_tback}"))
                else:
                    raise e
        # Gets the number fields in the plt_file
        self.nfields = len(self.fields)
        # Compute the ghost boxes map around each box
        if ghost:
            if self.ndims == 3:
                self.box_arrays, self.barr_indices = self.compute_box_array()
                self.ghost_map = self.compute_ghost_map()
            else:
                raise ValueError(("Ghost boxes are not available for plotfiles with"
                                  " ndims < 3"))

    """
    Methods defining operator overloading
    """

    def __eq__(self, other):
        """
        Overload the '==' operator to use it to test for plotfile
        compatibility. This tests that both plotfiles have the same
        mesh refinement structure but allows different number of fields
        and different binary file distribution
        Example:
        hdr1 = PlotfileCooker(plt1000)
        hdr2 = PlotfileCooker(plt2000)
        hdr1 == hdr2 is True if both plotfiles have the same boxes at
        each AMR level
        """
        # Fail if the maximum AMR level is different
        if self.limit_level != other.limit_level:
            return False
        # Compare boxes
        for lv in range(self.limit_level + 1):
            if not np.allclose(self.boxes[lv], other.boxes[lv]):
                return False
        # Compare cell indexes
        for lv in range(self.limit_level + 1):
            if not np.allclose(self.cells[lv]['indexes'],
                               other.cells[lv]['indexes']):
                return False
        return True

    def __getitem__(self, key):
        """
        Slicing of plotfile data is performed by returning classes for
        level selection, and then AMR box selection that each provide
        their __getitem__ methods

        The first layer defines which fields are included in the data outout.
        multiple indexing modes are supported:

        PlotfileCooker["temp"] # a single field using the field name key
        PlotfileCooker[3] # A single field using the field index
        PlotfileCooker[:3] # Multiple fields using a slice
        PlotfileCooker[[0, 3, 10]] # Multiple fields using a list of indices

        The second layer defines which AMR Level is selected. This indexing
        operator returns an iterator for the data at the selected level.
        Only integers indices are supported:

        ```
        # Temperature data at level 0:
        PlotfileCooker["temp"][0]  
        ```

        ```
        # Finest level Y(OH):
        PlotfileCooker["Y(OH)"][PlotfileCooker.limit_level]
        ```

        ```
        # Iterate over every density AMR box data:
        for rho_box in PlotfileCooker["density"][2]:
            # rho_box is a n dimensional array
            # containing density data of a single AMR box
            pass
        ```

        The third layer defines from which AMR box the data is selected. 
        integer, slice and array like indices are supported. If the index
        argument is not an integer, multiprocessing is used to read the data.
        Because the shape of the data is not consistent between boxes, a list
        of arrays is returned for non integer slices. 
        The box data shape has the format `(shape_x, shape_y, shape_z, fields)`.

        ```
        # The first and last AMR boxes at a given level:
        T_fist = PlotfileCooker["temp"][lv][0]
        T_last = PlotfileCooker["temp"][lv][-1]
        ```

        ```
        # All velocities in the 5th box at the finest level:
        vel_5 = PlotfileCooker[["x_velocity",
                                "y_velocity",
                                "z_velocity"]][-1][5]

        # Index the box data according to field
        ux = vel_5[..., 0] # ux is a 3D array with the AMR box shape
        uy = vel_5[..., 1]
        uz = vel_5[..., 2]
        ```

        ```
        # Every other box (could be any slice):
        half_boxes = PlotfileCooker["field"][lv][::2]
        ```

        ```
        # Specific boxes using a mask
        pck = PlotfileCooker("plotfile", maxmins=True)
        # Box indices where T_max > 1000
        mask = np.nonzero(pck.cells[-1]["maxs"]["temp"] > 1000)[0]
        # Box data from another field
        Z_data = pck["mixture_fraction"][-1][mask]
        # Perform any computation
        Z_mean = np.mean(np.hstack(Z_data))
        ```

        **Warning:** the iterator returned by `PlotfileCooker["field"][lv]`
        loops over the binary files without preserving the AMR box order
        in the plotfile headers as it is about 10x faster. To preserve box
        order use: `for box_data in PlotfileCooker["field"][lv][:]:`.
        If the plotfile is large this might use a lot of memory. 
        Instead, the box indices can be used to read boxes one at a time:
        ```
        for i in range(len(PlotfileCooker.boxes[lv])):
            box_data = PlotfileCooker["field"][lv][i]
        ```
        """
        return LevelDataSelector(self.fields, self.cells, key, self.limit_level)

    """
    Method for constructing the class from plotfile mesh data
    """

    def read_boxes(self, hfile):
        """
        Read the AMR boxes geometry in the base header file
        """
        # dicts to store box bounds and centers
        points = []
        boxes = []
        self.npoints = []
        self.cell_paths = []
        # Loop over the grid levels
        for lv in range(self.limit_level + 1):
            # Read level and number of cells
            current_level, n_cells, _ = [n for n in hfile.readline().split()]
            current_level = int(current_level)
            n_cells = int(n_cells)
            # Store the lowest level step number
            if int(current_level) == 0:
                self.step = hfile.readline()
            else:
                hfile.readline()
            # Sanity check
            assert current_level == lv
            # Key for the dict
            self.npoints.append(n_cells)
            lv_points = []
            lv_boxes = []
            for i in range(n_cells):
                point = []
                box = []
                for i in range(self.ndims):
                    lo, hi = [float(n) for n in hfile.readline().split()]
                    box.append([lo, hi])
                    point.append(lo + (hi - lo)/2)
                lv_points.append(point)
                lv_boxes.append(box)
            cell_dir = hfile.readline().split('/')[0]
            self.cell_paths.append(cell_dir)
            points.append(lv_points)
            boxes.append(lv_boxes)
        return points, boxes

    def read_cell_headers(self, maxmins, validate_mode):
        """
        Read the cell header data and the maxs/mins for a given level
        """
        cells = []
        all_maxs = []
        all_mins = []
        for i in range(self.limit_level + 1):
            lvcells = {}
            all_maxs.append({})
            all_mins.append({})
            cfile_path = os.path.join(self.pfile, self.cell_paths[i], "Cell_H")
            with open(cfile_path) as cfile:
                # Skip 2 lines
                cfile.readline()
                cfile.readline()
                # Are we good
                assert int(cfile.readline()) == len(self.fields)
                cfile.readline()
                n_cells = int(cfile.readline().split()[0].replace('(', ''))
                indexes = []
                for _ in range(n_cells):
                    start, stop, _ = cfile.readline().split()
                    start = np.array(start.replace('(', '').replace(')', '').split(','), dtype=int)
                    stop = np.array(stop.replace('(', '').replace(')', '').split(','), dtype=int)
                    indexes.append([start, stop])
                lvcells["indexes"] = indexes
                cfile.readline()
                assert n_cells == int(cfile.readline())
                files = []
                offsets = []
                for _ in range(n_cells):
                    _, file, offset = cfile.readline().split()
                    files.append(os.path.join(self.pfile, self.cell_paths[i], file))
                    offsets.append(int(offset))
                if maxmins:
                    lvmaxs = []
                    lvmins = []
                    cfile.readline()
                    cfile.readline()
                    for _ in range(n_cells):
                        mins_str = cfile.readline().split(',')
                        lvmins.append(np.array(mins_str[:-1], dtype=float))
                    cfile.readline()
                    cfile.readline()
                    for _ in range(n_cells):
                        maxs_str = cfile.readline().split(',')
                        lvmaxs.append(np.array(maxs_str[:-1], dtype=float))
            lvcells["files"] = files
            lvcells["offsets"] = offsets
            if maxmins:
                lvcells['mins'] = {}
                lvcells['maxs'] = {}
                for field, minvals, maxvals in zip(self.fields, 
                                                   np.transpose(lvmins),
                                                   np.transpose(lvmaxs)):
                    lvcells['mins'][field] = minvals
                    lvcells['maxs'][field] = maxvals
            cells.append(lvcells)
        return cells

    def field_index(self, field):
        """ return the index of a data field """
        # TODO: create a class to raise KeyError on __getitem__
        for i, f in enumerate(self.fields):
            if f == field:
                return i
        raise ValueError(f"""Field {field} was not found in file. 
                             Available fields in {self.pfile.split('/')[-1]} are:
                             {', '.join(self.fields.keys())} and grid_level""")

    def unique_box_shapes(self):
        """
        Find the unique box shape tuples
        for each level
        """
        shapes = []
        for lv in range(self.limit_level + 1):
            for idx in self.cells[lv]['indexes']:
                shape = idx[1] - idx[0] + 1
                shapes.append(tuple(shape))
        shapes = np.unique(shapes, axis=0)
        shapes = [tuple(shape) for shape in shapes]
        return shapes

    """
    Iterators to loop over plotfile data manually
    """

    def bybinfile(self, lv):
        """
        Iterate over header data at lv
        by individual binary files
        """
        bfiles = np.array(self.cells[lv]['files'])
        indexes = np.array(self.cells[lv]['indexes'])
        offsets = np.array(self.cells[lv]['offsets'])

        box_indexes = np.arange(len(bfiles))
        for bf in np.unique(bfiles):
            bf_indexes = box_indexes[bfiles == bf]
            yield (bf,
                   offsets[bf_indexes],
                   indexes[bf_indexes],)

    def bybinfile_indexed(self, lv):
        """
        Iterate over header data at lv
        by individual binary files
        """
        bfiles = np.array(self.cells[lv]['files'])
        indexes = np.array(self.cells[lv]['indexes'])
        offsets = np.array(self.cells[lv]['offsets'])

        box_indexes = np.arange(len(bfiles))
        for bf in np.unique(bfiles):
            bf_indexes = box_indexes[bfiles == bf]
            yield (bf,
                   offsets[bf_indexes],
                   indexes[bf_indexes],
                   box_indexes)

    def bybox(self, lv):
        """
        Iterate over header data for evey box
        """
        bfiles = np.array(self.cells[lv]['files'])
        indexes = np.array(self.cells[lv]['indexes'])
        offsets = np.array(self.cells[lv]['offsets'])

        for bf, idx, off in zip(bfiles, indexes, offsets):
            yield {"indexes":idx,
                   "bfile":bf,
                   "off":off}

    def byboxcompared(self, other, lv):
        """
        Generator to iterate over the boxes in two plotfiles for
        a given AMR level: lv
        """
        for bf1, bf2,  off1, off2, idxs in zip(self.cells[lv]['files'],
                                               other.cells[lv]['files'],
                                               self.cells[lv]['offsets'],
                                               other.cells[lv]['offsets'],
                                               self.cells[lv]['indexes']):
            output = {"indexes":idxs,
                      "bfile1":bf1,
                      "bfile2":bf2,
                      "off1":off1,
                      "lv":lv,
                      "off2":off2}
            yield output
            
    def map_bfile_offsets(self, lv: int) -> list[np.ndarray[int]]:
        """
        Compute the index map of the AMR box offsets
        for each binary file
        """
        bfiles = np.array(self.cells[lv]["files"])
        offsets = np.array(self.cells[lv]["offsets"])
        offsets_map = []
        for bf in np.unique(bfiles):
            mask = bf == bfiles
            box_indices = np.flatnonzero(mask)
            offsets_map.append(box_indices)
        return offsets_map

    def by_binfile_output(self, other, lv, pltout, **kwargs):
        """
        Iterate over the binary files in two PlotfileCooker
        instances with the assumption that the AMR boxes are
        in the same order in the binary data
        """
        for bf1 in np.unique(self.cells[lv]['files']):
            # The other binary file we read
            mask = np.array(self.cells[lv]['files']) == bf1
            other_idx = np.flatnonzero(mask)[0]
            bf2 = other.cells[lv]['files'][other_idx]
            # Path to the combined binary files (for Windows)
            bfile_r1 = os.path.join(os.getcwd(), bf1)
            bfile_r2 = os.path.join(os.getcwd(), bf2)
            # Path to the new binary file
            bfile_w = os.path.join(os.getcwd(),
                                   pltout,
                                   os.path.basename(os.path.split(bfile_r1)[0]),
                                   os.path.basename(bfile_r1))
            mp_call = {"bfile_r1":bfile_r1,
                       "bfile_r2":bfile_r2,
                       "bfile_w":bfile_w}
            for ky in kwargs:
                mp_call[ky] = kwargs[ky]
            yield mp_call

    def by_matched_offsets_output(self, other, lv, pltout, **kwargs):
        """
        Iterate over two PlotfileCooker instances and match
        box data offsets in the second plotfile to the first
        plotfile so that they correspond to the same global
        indices with an added output binary file
        """
        # Map of which boxes are in which binary files
        box_index_map = self.map_bfile_offsets(lv)
        # On process per binary file
        for bf1, box_indices in zip(np.unique(self.cells[lv]['files']),
                                    box_index_map):
            # Other binary files
            bfiles_2 = np.array(other.cells[lv]['files'])[box_indices]
            # Other offsets
            offsets_2 = np.array(other.cells[lv]['offsets'])[box_indices]
            # Offsets of the boxes in the binaries
            offsets_bf1 = np.array(self.cells[lv]['offsets'])[box_indices]
            offsets_bf2 = np.array(other.cells[lv]['offsets'])[box_indices]
            # Path to the combined binary files (for Windows)
            bfile_r1 = os.path.join(os.getcwd(), bf1)
            bfile_r2 = os.path.join(os.getcwd(), bfiles_2[0])
            # Path to the new binary file
            bfile_w = os.path.join(os.getcwd(),
                                   pltout,
                                   os.path.basename(os.path.split(bfile_r1)[0]),
                                   os.path.basename(bfile_r1))
            mp_call = {"bfile_r1":bfile_r1,
                       "bfile_r2":bfile_r2,
                       "offst_r2":offsets_bf2,
                       "bfile_w":bfile_w}
            for ky in kwargs:
                mp_call[ky] = kwargs[ky]
            yield mp_call

    def by_matched_boxes_output(self, other, lv, pltout, **kwargs):
        """
        Iterate over two PlotfileCooker instances and match
        the boxes in multiple files in the other plotfile to
        boxes in a single file in the current plotfile
        """
        # Map of which boxes are in which binary files
        box_index_map = self.map_bfile_offsets(lv)
        # On process per binary file
        for bf1, box_indices in zip(np.unique(self.cells[lv]['files']),
                                    box_index_map):
            # The other binary file we read
            bf2 = other.cells[lv]['files'][box_indices[0]]
            # Offsets of the boxes in the binaries
            offsets_bf1 = np.array(self.cells[lv]['offsets'])[box_indices]
            offsets_bf2 = np.array(other.cells[lv]['offsets'])[box_indices]
            # Path to the combined binary files (for Windows)
            bfile_r1 = os.path.join(os.getcwd(), bf1)
            bfile_r2 = os.path.join(os.getcwd(), bf2)
            # Path to the new binary file
            bfile_w = os.path.join(os.getcwd(),
                                   pltout,
                                   os.path.basename(os.path.split(bfile_r1)[0]),
                                   os.path.basename(bfile_r1))
            mp_call = {"bfile_r1":bfile_r1,
                       "offst_r1":offsets_bf1,
                       "bfile_r2":bfile_r2,
                       "offst_r2":offsets_bf2,
                       "bfile_w":bfile_w}
            for ky in kwargs:
                mp_call[ky] = kwargs[ky]
            yield mp_call

    """
    Methods resolving the box adjacency in the plotfile
    """

    def compute_box_array(self):
        """
        Compute a Nx * Ny * Nz array defining the
        adjacency of the boxes.
        Nx is equal to the number of cells in the
        x direction divided by the smallest box shape
        """
        # Cell resolution in each direction
        box_shapes = self.unique_box_shapes()
        #box_rez = np.min(box_shapes, axis=0)
        box_rez = np.min(box_shapes)
        box_arrays = []
        box_array_indices = []
        for lv in range(self.limit_level + 1):
            box_array_shape = self.grid_sizes[lv] // box_rez
            box_array = -1 * np.ones(box_array_shape, dtype=int)
            lv_barray_indices = []
            for i, idx in enumerate(self.cells[lv]["indexes"]):
                bidx_lo = idx[0] // box_rez
                bidx_hi = idx[1] // box_rez
                box_array[bidx_lo[0]:bidx_hi[0] + 1,
                          bidx_lo[1]:bidx_hi[1] + 1,
                          bidx_lo[2]:bidx_hi[2] + 1] = i
                
                lv_barray_indices.append([bidx_lo, bidx_hi])
            box_arrays.append(box_array)
            box_array_indices.append(lv_barray_indices)
        return box_arrays, box_array_indices

    def compute_ghost_map(self):
        """
        This computes indices of the boxes adjacent
        to a given box. Indices have shape 3x2 for the
        low and high faces of every dimension. If no box
        is adjacent in a given direction the index is set
        to None
        """
        ghost_map = []
        for lv in range(self.limit_level + 1):
            lv_gmap = []
            barr_shape = self.box_arrays[lv].shape
            for box_index, indices in enumerate(self.barr_indices[lv]):
                gmap = [[[], []], [[], []], [[], []]]
                for coo in range(self.ndims):
                    idx_lo = np.copy(indices)
                    idx_lo[0][coo] = max(idx_lo[0][coo] - 1, 0)
                    for bid in np.unique(self.box_arrays[lv][idx_lo[0][0]:idx_lo[1][0],
                                                             idx_lo[0][1]:idx_lo[1][1],
                                                             idx_lo[0][2]:idx_lo[1][2]]):
                        if bid != box_index:
                            gmap[coo][0].append(bid)

                    idx_hi = np.copy(indices)
                    idx_hi[1] += 1
                    idx_hi[1][coo] = min(idx_hi[1][coo] + 1, barr_shape[coo] - 1)
                    for bid in np.unique(self.box_arrays[lv][idx_hi[0][0]:idx_hi[1][0],
                                                             idx_hi[0][1]:idx_hi[1][1],
                                                             idx_hi[0][2]:idx_hi[1][2]]):
                        if bid != box_index:
                            gmap[coo][1].append(bid)
                lv_gmap.append(gmap)
            ghost_map.append(lv_gmap)
        return ghost_map


    """
    Methods to write new plotfiles using existing structure
    """

    def make_dir_tree(self, outpath, limit_level=None):
        """
        Re-Create the tree structure of the plotfile in :outpath:
        """
        if limit_level is None:
            limit_level = self.limit_level
        os.makedirs(os.path.join(os.getcwd(),outpath), exist_ok=True)
        #shutil.copy(os.path.join(self.pfile, 'Header'),
        #           outpath)
        for pth in self.cell_paths[:limit_level + 1]:
            level_dir = pth
            os.makedirs(os.path.join(os.getcwd(),outpath, level_dir), exist_ok=True)
            #shutil.copy(os.path.join(self.pfile, pth + '_H'),
            #            os.path.join(outpath, level_dir))

    def write_global_header_new_fields(self, 
                                       plt_path: str, 
                                       field_names: list[str]) -> None:
        """
        Rewrite a plotfile global header with different fields
        ___
        plt_path: path of the plotfile directory
        pck_ref: reference PlotfileCooker instance to retrieve the
                 plotfile information
        field_names: names of the fields to include in the new plotfile
                     header
        """
        hfile_path = os.path.join(plt_path, "Header")
        nfields = len(field_names)
        # Check for duplicates
        if len(field_names) != len(np.unique(field_names)):
            raise ValueError(("Cannot write plotfile header with duplicate"
                              " fields"))
        with open(hfile_path, 'w') as hfile:
            # Plotfile version
            hfile.write(self.version)
            # Number of fields
            hfile.write(f"{nfields}" + '\n')
            # Fields
            for f in field_names:
                hfile.write(f + '\n')
            # Number of dimensions
            hfile.write(f"{self.ndims}\n")
            # Time
            hfile.write(str(self.time) + '\n')
            # Max level
            hfile.write(str(self.limit_level) + '\n')
            # Lower bounds
            hfile.write(' '.join([str(f) for f in self.geo_low]) + '\n')
            # Upper bounds
            hfile.write(' '.join([str(f) for f in self.geo_high]) + '\n')
            # Refinement factors
            factors = self.factors[:self.limit_level + 1]
            hfile.write(' '.join([str(f) for f in factors]) + '\n')
            # Grid sizes
            # Looks like ((0,0,0) (7,7,7) (0,0,0))
            tuples = []
            for lv in range(self.limit_level + 1):
                sizes = ",".join([str(s - 1) for s in self.grid_sizes[lv]])
                if self.ndims == 3:
                    tup = f"((0,0,0) ({sizes}) (0,0,0))"
                elif self.ndims == 2:
                    tup = f"((0,0) ({sizes}) (0,0))"
                tuples.append(tup)
            hfile.write(' '.join(tuples) + '\n')
            # By level step numbers
            step_numbers = self.step_numbers[:self.limit_level + 1]
            hfile.write(' '.join([str(n) for n in step_numbers]) + '\n')
            # Grid resolutions
            for lv in range(self.limit_level + 1):
                hfile.write(' '.join([str(dx) for dx in self.dx[lv]]) + '\n')
            # Coordinate system
            hfile.write(str(self.sys_coord))
            # Zero for parsing
            hfile.write("0\n")
            # Write the boxes
            for lv in range(self.limit_level + 1):
                # Write the level info
                hfile.write(f"{lv} {len(self.boxes[lv])} {self.time}\n")
                # Write the level step
                hfile.write(f"{self.step_numbers[lv]}\n")
                # Write the boxes
                for box in self.boxes[lv]:
                    for d in range(self.ndims):
                        hfile.write(f"{box[d][0]} {box[d][1]}\n")
                # Write the Level path info
                hfile.write(f"Level_{lv}/Cell\n")

    def writehdrnewboxes(self, pfdir, boxes, fields):
        """
        Write the global header with new boxes
        """
        if pfdir not in os.listdir():
            os.makedirs(os.getcwd(),pfdir)

        with open(os.path.join(os.getcwd(),pfdir, 'Header'), 'w') as hfile:
            # Plotfile version
            hfile.write(self.version)
            # Number of fields
            hfile.write(f"{len(fields)}\n")
            # Fields
            for f in fields:
                hfile.write(f + '\n')
            # Dimension
            hfile.write(f"{self.ndims}\n")
            # Time is unknown
            hfile.write("0.0\n")
            # Max level
            hfile.write(str(self.limit_level) + '\n')
            # Lower bounds
            lo_str = " ".join([f"{self.geo_low[i]}" for i in range(self.ndims)])
            hfile.write(lo_str + '\n')
            # Upper bounds
            hi_str =  " ".join([f"{self.geo_high[i]}" for i in range(self.ndims)])
            hfile.write(hi_str + '\n')
            # Refinement factors
            factors = self.factors[:self.limit_level]
            hfile.write(' '.join([str(f) for f in factors]) + '\n')
            # Grid sizes
            # Looks like ((0,0,0) (7,7,7) (0,0,0))
            tuples = []
            for lv in range(self.limit_level + 1):
                start = ','.join(['0' for _ in range(self.ndims)])
                cente = ','.join([str(self.grid_sizes[lv][i] - 1) for i in range(self.ndims)])
                end = start
                tup = f"(({start}) ({cente}) ({end}))"
                tuples.append(tup)
            hfile.write(' '.join(tuples) + '\n')
            # By level step numbers (all zero)
            step_numbers = [0 for _ in range(self.limit_level + 1)]
            hfile.write(' '.join([str(n) for n in step_numbers]) + '\n')
            # Grid resolutions
            for lv in range(self.limit_level + 1):
                hfile.write(' '.join([f"{self.dx[lv][i]}" for i in range(self.ndims)]) + '\n')
            # Coordinate system
            hfile.write(str(self.sys_coord))
            # Zero for parsing
            hfile.write("0\n")
            # Write the boxes
            for lv in range(self.limit_level + 1):
                # Write the level info
                hfile.write(f"{lv} {len(boxes[lv])} 0.0\n")
                # Write the level step
                hfile.write(f"0\n")
                # Write the 2D boxes
                for box in boxes[lv]:
                    for i in range(self.ndims):
                        hfile.write(f"{box[i][0]} {box[i][1]}\n")
                # Write the Level path info
                hfile.write(f"Level_{lv}/Cell\n")

    def boxesfromindices(self, indexes):
        """
        Give a list if indexes with shape n_levels x [n_indexes_at_level]
        Compute the corresponding bounding boxes using the header data
        """
        all_boxes = []
        for lv in range(self.limit_level + 1):
            lv_boxes = []
            xgrid = np.linspace(self.geo_low[0] + self.dx[lv][0]/2, 
                                self.geo_high[0] - self.dx[lv][0]/2,
                                self.grid_sizes[lv][0])
            ygrid = np.linspace(self.geo_low[0] + self.dx[lv][0]/2, 
                                self.geo_high[0] - self.dx[lv][0]/2,
                                self.grid_sizes[lv][0])
            zgrid = np.linspace(self.geo_low[0] + self.dx[lv][0]/2, 
                                self.geo_high[0] - self.dx[lv][0]/2,
                                self.grid_sizes[lv][0])
            hdx = self.dx[lv][0]/2
            hdy = self.dx[lv][1]/2
            hdz = self.dx[lv][2]/2
            for idx in indexes[lv]:
                box_x = [xgrid[idx[0][0]] - hdx, xgrid[idx[1][0]] + hdx]
                box_y = [ygrid[idx[0][1]] - hdy, ygrid[idx[1][1]] + hdy]
                box_z = [zgrid[idx[0][2]] - hdz, zgrid[idx[1][2]] + hdz]
                box = [box_x, box_y, box_z]
                lv_boxes.append(box)
            all_boxes.append(lv_boxes)
        return all_boxes<|MERGE_RESOLUTION|>--- conflicted
+++ resolved
@@ -147,13 +147,7 @@
             return pool.map(self.read_fun,
                             zip(self.bfiles[idx],
                                 self.offsets[idx],
-<<<<<<< HEAD
-                                [self.farg]*(idx[-1] - idx[0] + 1)))
-
-=======
                                 [self.farg]*count))
-        
->>>>>>> 3fbdc0dd
     def __iter__(self):
         return LevelDataIterator(self.file_fun,
                                  np.unique(self.bfiles),

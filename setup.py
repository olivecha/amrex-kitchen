--- conflicted
+++ resolved
@@ -27,11 +27,8 @@
             "mandoline = amr_kitchen.mandoline.cli:main",
             "colander = amr_kitchen.colander.cli:main",
             "spoon = amr_kitchen.spoon.cli:main",
-<<<<<<< HEAD
             "taste = amr_kitchen.taste.cli:main",
-=======
             "chef = amr_kitchen.chef.cli:main",
->>>>>>> d49d8cfd
         ]
     }
 )